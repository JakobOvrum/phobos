/* /////////////////////////////////////////////////////////////////////////////
 * File:        registry.d (from synsoft.win32.registry)
 *
 * Purpose:     Win32 Registry manipulation
 *
 * Created      15th March 2003
 * Updated:     25th April 2004
 *
 * Author:      Matthew Wilson
 *
 * License:
 *
 * Copyright 2003-2004 by Matthew Wilson and Synesis Software
 * Written by Matthew Wilson
 *
 * This software is provided 'as-is', without any express or implied
 * warranty. In no event will the authors be held liable for any damages
 * arising from the use of this software.
 *
 * Permission is granted to anyone to use this software for any purpose,
 * including commercial applications, and to alter it and redistribute it
 * freely, in both source and binary form, subject to the following
 * restrictions:
 *
 * -  The origin of this software must not be misrepresented; you must not
 *    claim that you wrote the original software. If you use this software
 *    in a product, an acknowledgment in the product documentation would be
 *    appreciated but is not required.
 * -  Altered source versions must be plainly marked as such, and must not
 *    be misrepresented as being the original software.
 * -  This notice may not be removed or altered from any source
 *    distribution.
 *
 * ////////////////////////////////////////////////////////////////////////// */



/** \file std/windows/registry.d This file contains
 * the \c std.windows.registry.* classes
 */

/* ////////////////////////////////////////////////////////////////////////// */

module std.windows.registry;

pragma(lib, "advapi32.lib");

/* /////////////////////////////////////////////////////////////////////////////
 * Imports
 */

//import std.windows.error_codes;
//import std.windows.types;
private import std.string, std.exception;
private import std.c.windows.windows;
import std.c.stdio;
//private import std.windows.exceptions;
import std.conv;

//import synsoft.types;
/+ + These are borrowed from synsoft.types, until such time as something similar is in Phobos ++
 +/

version(LittleEndian)
{
    private const int Endian_Ambient =   1;
}
version(BigEndian)
{
    private const int Endian_Ambient =   2;
}

class Win32Exception : Exception
{
    int error;

    this(string message)
    {
        super(msg);
    }

    this(string msg, int errnum)
    {
        super(msg);
        error = errnum;
    }
}

/// An enumeration representing byte-ordering (Endian) strategies
public enum Endian
{
        Unknown =   0                   //!< Unknown endian-ness. Indicates an error
    ,   Little  =   1                   //!< Little endian architecture
    ,   Big     =   2                   //!< Big endian architecture
    ,   Middle  =   3                   //!< Middle endian architecture
    ,   ByteSex =   4
    ,   Ambient =   Endian_Ambient      //!< The ambient architecture, e.g. equivalent to Big on big-endian architectures.
/+ ++++ The compiler does not support this, due to deficiencies in the version() mechanism ++++
  version(LittleEndian)
  {
    ,   Ambient =   Little
  }
  version(BigEndian)
  {
    ,   Ambient =   Big
  }
+/
}
/+
 +/


//import synsoft.win32.types;
/+ + These are borrowed from synsoft.win32.types for the moment, but will not be
 + needed once I've convinced Walter to use strong typedefs for things like HKEY +
 +/
private typedef uint Reserved;

//import synsoft.text.token;
/+ ++++++ This is borrowed from synsoft.text.token, until such time as something
 + similar is in Phobos ++++++++++++++++++++++++++++++++++++++++++++++++++++++++
 +/
string[] tokenise(string source, char delimiter, bool bElideBlanks, bool bZeroTerminate)
{
    int         i;
    int         cDelimiters =   128;
    string[]   tokens      =   new string[cDelimiters];
    int         start;
    int         begin;
    int         cTokens;

    /// Ensures that the tokens array is big enough
    void ensure_length()
    {
        if(!(cTokens < tokens.length))
        {
            tokens.length = tokens.length * 2;
        }
    }

    if(bElideBlanks)
    {
        for(start = 0, begin = 0, cTokens = 0; begin < source.length; ++begin)
        {
            if(source[begin] == delimiter)
            {
                if(start < begin)
                {
                    ensure_length();

                    tokens[cTokens++]   =   source[start .. begin];
                }

                start = begin + 1;
            }
        }

        if(start < begin)
        {
            ensure_length();

            tokens[cTokens++]   =   source[start .. begin];
        }
    }
    else
    {
        for(start = 0, begin = 0, cTokens = 0; begin < source.length; ++begin)
        {
            if(source[begin] == delimiter)
            {
                ensure_length();

                tokens[cTokens++]   =   source[start .. begin];

                start = begin + 1;
            }
        }

        ensure_length();

        tokens[cTokens++]   =   source[start .. begin];
    }

    tokens.length = cTokens;

    if(bZeroTerminate)
    {
        for(i = 0; i < tokens.length; ++i)
        {
            tokens[i] ~= cast(char)0;
        }
    }

    return tokens;
}
/+
 +/


/* ////////////////////////////////////////////////////////////////////////// */

/// \defgroup group_std_windows_reg std.windows.registry
/// \ingroup group_std_windows
/// \brief This library provides Win32 Registry facilities

/* /////////////////////////////////////////////////////////////////////////////
 * Private constants
 */

private const DWORD DELETE                      =   0x00010000L;
private const DWORD READ_CONTROL                =   0x00020000L;
private const DWORD WRITE_DAC                   =   0x00040000L;
private const DWORD WRITE_OWNER                 =   0x00080000L;
private const DWORD SYNCHRONIZE                 =   0x00100000L;

private const DWORD STANDARD_RIGHTS_REQUIRED    =   0x000F0000L;

private const DWORD STANDARD_RIGHTS_READ        =   0x00020000L/* READ_CONTROL */;
private const DWORD STANDARD_RIGHTS_WRITE       =   0x00020000L/* READ_CONTROL */;
private const DWORD STANDARD_RIGHTS_EXECUTE     =   0x00020000L/* READ_CONTROL */;

private const DWORD STANDARD_RIGHTS_ALL         =   0x001F0000L;

private const DWORD SPECIFIC_RIGHTS_ALL         =   0x0000FFFFL;

private const Reserved  RESERVED                =   cast(Reserved)0;

private const DWORD REG_CREATED_NEW_KEY     =   0x00000001;
private const DWORD REG_OPENED_EXISTING_KEY =   0x00000002;

/* /////////////////////////////////////////////////////////////////////////////
 * Public enumerations
 */

/// Enumeration of the recognised registry access modes
///
/// \ingroup group_D_win32_reg
public enum REGSAM
{
        KEY_QUERY_VALUE         =   0x0001 //!< Permission to query subkey data
    ,   KEY_SET_VALUE           =   0x0002 //!< Permission to set subkey data
    ,   KEY_CREATE_SUB_KEY      =   0x0004 //!< Permission to create subkeys
    ,   KEY_ENUMERATE_SUB_KEYS  =   0x0008 //!< Permission to enumerate subkeys
    ,   KEY_NOTIFY              =   0x0010 //!< Permission for change notification
    ,   KEY_CREATE_LINK         =   0x0020 //!< Permission to create a symbolic link
    ,   KEY_WOW64_32KEY         =   0x0200 //!< Enables a 64- or 32-bit application to open a 32-bit key
    ,   KEY_WOW64_64KEY         =   0x0100 //!< Enables a 64- or 32-bit application to open a 64-bit key
    ,   KEY_WOW64_RES           =   0x0300 //!<
    ,   KEY_READ                =   (   STANDARD_RIGHTS_READ
                                    |   KEY_QUERY_VALUE
                                    |   KEY_ENUMERATE_SUB_KEYS
                                    |   KEY_NOTIFY)
                                &   ~(SYNCHRONIZE) //!< Combines the STANDARD_RIGHTS_READ, KEY_QUERY_VALUE, KEY_ENUMERATE_SUB_KEYS, and KEY_NOTIFY access rights
    ,   KEY_WRITE               =   (   STANDARD_RIGHTS_WRITE
                                    |   KEY_SET_VALUE
                                    |   KEY_CREATE_SUB_KEY)
                                &   ~(SYNCHRONIZE) //!< Combines the STANDARD_RIGHTS_WRITE, KEY_SET_VALUE, and KEY_CREATE_SUB_KEY access rights
    ,   KEY_EXECUTE             =   KEY_READ
                                &   ~(SYNCHRONIZE) //!< Permission for read access
    ,   KEY_ALL_ACCESS          =   (   STANDARD_RIGHTS_ALL
                                    |   KEY_QUERY_VALUE
                                    |   KEY_SET_VALUE
                                    |   KEY_CREATE_SUB_KEY
                                    |   KEY_ENUMERATE_SUB_KEYS
                                    |   KEY_NOTIFY
                                    |   KEY_CREATE_LINK)
                                &   ~(SYNCHRONIZE) //!< Combines the KEY_QUERY_VALUE, KEY_ENUMERATE_SUB_KEYS, KEY_NOTIFY, KEY_CREATE_SUB_KEY, KEY_CREATE_LINK, and KEY_SET_VALUE access rights, plus all the standard access rights except SYNCHRONIZE
}

/// Enumeration of the recognised registry value types
///
/// \ingroup group_D_win32_reg
public enum REG_VALUE_TYPE
{
        REG_UNKNOWN                     =   -1 //!<
    ,   REG_NONE                        =   0  //!< The null value type. (In practise this is treated as a zero-length binary array by the Win32 registry)
    ,   REG_SZ                          =   1  //!< A zero-terminated string
    ,   REG_EXPAND_SZ                   =   2  //!< A zero-terminated string containing expandable environment variable references
    ,   REG_BINARY                      =   3  //!< A binary blob
    ,   REG_DWORD                       =   4  //!< A 32-bit unsigned integer
    ,   REG_DWORD_LITTLE_ENDIAN         =   4  //!< A 32-bit unsigned integer, stored in little-endian byte order
    ,   REG_DWORD_BIG_ENDIAN            =   5  //!< A 32-bit unsigned integer, stored in big-endian byte order
    ,   REG_LINK                        =   6  //!< A registry link
    ,   REG_MULTI_SZ                    =   7  //!< A set of zero-terminated strings
    ,   REG_RESOURCE_LIST               =   8  //!< A hardware resource list
    ,   REG_FULL_RESOURCE_DESCRIPTOR    =   9  //!< A hardware resource descriptor
    ,   REG_RESOURCE_REQUIREMENTS_LIST  =   10 //!< A hardware resource requirements list
    ,   REG_QWORD                       =   11 //!< A 64-bit unsigned integer
    ,   REG_QWORD_LITTLE_ENDIAN         =   11 //!< A 64-bit unsigned integer, stored in little-endian byte order
}

/* /////////////////////////////////////////////////////////////////////////////
 * External function declarations
 */

private extern (Windows)
{
    LONG    RegCreateKeyExA(in HKEY hkey, in LPCSTR lpSubKey, in Reserved
                        ,   in Reserved , in DWORD dwOptions
                        ,   in REGSAM samDesired
                        ,   in LPSECURITY_ATTRIBUTES lpsa
                        ,   out HKEY hkeyResult, out DWORD disposition);
<<<<<<< HEAD
    LONG    RegDeleteKeyA(in HKEY hkey, in LPCSTR lpSubKey);
    LONG    function(in HKEY hkey, in LPCSTR lpSubKey
                        ,   in REGSAM samDesired, in Reserved) RegDeleteKeyExA;
    
    LONG    RegDeleteValueA(in HKEY hkey, in LPCSTR lpValueName);
    LONG    RegOpenKeyA(in HKEY hkey, in LPCSTR lpSubKey, out HKEY hkeyResult);
=======
>>>>>>> 1b5f6c9f
    LONG    RegOpenKeyExA(  in HKEY hkey, in LPCSTR lpSubKey, in Reserved
                        ,   in REGSAM samDesired, out HKEY hkeyResult);
    LONG    RegQueryValueExA(   in HKEY hkey, in LPCSTR lpValueName, in Reserved
                            ,   out REG_VALUE_TYPE type, in void *lpData
                            ,   ref DWORD cbData);
    LONG    RegEnumKeyExA(  in HKEY hkey, in DWORD dwIndex, in LPSTR lpName
                        ,   ref DWORD cchName, in Reserved , in LPSTR lpClass
                        ,   in LPDWORD cchClass, in FILETIME *ftLastWriteTime);
    LONG    RegEnumValueA(  in HKEY hkey, in DWORD dwIndex, in LPSTR lpValueName
                        ,   ref DWORD cchValueName, in Reserved
                        ,   in LPDWORD lpType, in void *lpData
                        ,   in LPDWORD lpcbData);
    LONG    RegQueryInfoKeyA(   in HKEY hkey, in LPSTR lpClass
                            ,   in LPDWORD lpcClass, in Reserved
                            ,   in LPDWORD lpcSubKeys
                            ,   in LPDWORD lpcMaxSubKeyLen
                            ,   in LPDWORD lpcMaxClassLen, in LPDWORD lpcValues
                            ,   in LPDWORD lpcMaxValueNameLen
                            ,   in LPDWORD lpcMaxValueLen
                            ,   in LPDWORD lpcbSecurityDescriptor
                            ,   in FILETIME *lpftLastWriteTime);
    LONG    RegSetValueExA( in HKEY hkey, in LPCSTR lpSubKey, in Reserved
                        ,   in REG_VALUE_TYPE type, in LPCVOID lpData
                        ,   in DWORD cbData);
}

/* /////////////////////////////////////////////////////////////////////////////
 * Private utility functions
 */

shared static this()
{
    //WOW64 is the x86 emulator that allows 32-bit Windows-based applications to run seamlessly on 64-bit Windows
    //IsWow64Process Function - Minimum supported client - Windows Vista, Windows XP with SP2
    extern(Windows) BOOL function(HANDLE, PBOOL) IsWow64Process = GetProcAddress(enforce(GetModuleHandleA("kernel32")), "IsWow64Process");
    BOOL bIsWow64;
    isWow64 = IsWow64Process && IsWow64Process(GetCurrentProcess(), &bIsWow64) && bIsWow64;
    
    advapi32Mutex = new shared(Object)();
}

private {
    immutable bool isWow64;
    shared Object advapi32Mutex;
    shared HMODULE hAdvapi32 = null;
    
    ///Returns samDesired but without WoW64 flags if not in WoW64 mode
    ///for compatibility with Windows 2000
    REGSAM compatibleRegsam(in REGSAM samDesired)
    {
        return isWow64 ? samDesired : cast(REGSAM)(samDesired & ~REGSAM.KEY_WOW64_RES);
    }
    
    ///Returns true, if we are in WoW64 mode and have WoW64 flags
    bool haveWoW64Job(in REGSAM samDesired)
    {
        return isWow64 && (samDesired & REGSAM.KEY_WOW64_RES);
    }
}

///It will free Advapi32.dll, which may be loaded for RegDeleteKeyEx function
void freeAdvapi32()
{
    synchronized(advapi32Mutex)
        if(hAdvapi32) {
            RegDeleteKeyExA = null;
            hAdvapi32 = null;
            enforce(FreeLibrary(hAdvapi32), `FreeLibrary(hAdvapi32)`);
        }
}

private REG_VALUE_TYPE _RVT_from_Endian(Endian endian)
{
    switch(endian)
    {
        case    Endian.Big:
            return REG_VALUE_TYPE.REG_DWORD_BIG_ENDIAN;

        case    Endian.Little:
            return REG_VALUE_TYPE.REG_DWORD_LITTLE_ENDIAN;

        default:
            throw new RegistryException("Invalid Endian specified");
    }
}

private uint swap(in uint i)
{
    version(X86)
    {
        asm
        {    naked;
             bswap EAX ;
             ret ;
        }
    }
    else
    {
        uint    v_swap  =   (i & 0xff) << 24
                        |   (i & 0xff00) << 8
                        |   (i >> 8) & 0xff00
                        |   (i >> 24) & 0xff;

        return v_swap;
    }
}

/+
private string expand_environment_strings(in string value)
in
{
    assert(!(null is value));
}
body
{
    LPCSTR  lpSrc       =   toStringz(value);
    DWORD   cchRequired =   ExpandEnvironmentStringsA(lpSrc, null, 0);
    char[]  newValue    =   new char[cchRequired];

    if(!ExpandEnvironmentStringsA(lpSrc, newValue, newValue.length))
    {
        throw new Win32Exception("Failed to expand environment variables");
    }

    return newValue;
}
+/

/* /////////////////////////////////////////////////////////////////////////////
 * Translation of the raw APIs:
 *
 * - translating char[] to char*
 * - removing the reserved arguments.
 */

private LONG Reg_CloseKey_(in HKEY hkey)
in
{
    assert(!(null is hkey));
}
body
{
    /* No need to attempt to close any of the standard hive keys.
     * Although it's documented that calling RegCloseKey() on any of
     * these hive keys is ignored, we'd rather not trust the Win32
     * API.
     */
    if(cast(uint)hkey & 0x80000000)
    {
        switch(cast(uint)hkey)
        {
            case    HKEY_CLASSES_ROOT:
            case    HKEY_CURRENT_USER:
            case    HKEY_LOCAL_MACHINE:
            case    HKEY_USERS:
            case    HKEY_PERFORMANCE_DATA:
            case    HKEY_PERFORMANCE_TEXT:
            case    HKEY_PERFORMANCE_NLSTEXT:
            case    HKEY_CURRENT_CONFIG:
            case    HKEY_DYN_DATA:
                return ERROR_SUCCESS;
            default:
                /* Do nothing */
                break;
        }
    }

    return RegCloseKey(hkey);
}

private LONG Reg_FlushKey_(in HKEY hkey)
in
{
    assert(!(null is hkey));
}
body
{
    return RegFlushKey(hkey);
}

private LONG Reg_CreateKeyExA_(     in HKEY hkey, in string subKey
                                ,   in DWORD dwOptions, in REGSAM samDesired
                                ,   in LPSECURITY_ATTRIBUTES lpsa
                                ,   out HKEY hkeyResult, out DWORD disposition)
in
{
    assert(!(null is hkey));
    assert(!(null is subKey));
}
body
{
    return RegCreateKeyExA( hkey, toStringz(subKey), RESERVED, RESERVED
                        ,   dwOptions, compatibleRegsam(samDesired), lpsa, hkeyResult
                        ,   disposition);
}

private LONG Reg_DeleteKeyA_(in HKEY hkey, in string subKey, in REGSAM samDesired)
in
{
    assert(!(null is hkey));
    assert(!(null is subKey));
}
body
{
    if(haveWoW64Job(samDesired))
    {
        if(!RegDeleteKeyExA)
            synchronized(advapi32Mutex)
            {
                hAdvapi32 = enforce(LoadLibraryA("Advapi32.dll"), `LoadLibraryA("Advapi32.dll")`);
                RegDeleteKeyExA = enforce(GetProcAddress(hAdvapi32 , "RegDeleteKeyExA"), `GetProcAddress(hAdvapi32 , "RegDeleteKeyExA")`);
            }
        return RegDeleteKeyExA(hkey, toStringz(subKey), samDesired, RESERVED);
    }
    return RegDeleteKeyA(hkey, toStringz(subKey));
}

private LONG Reg_DeleteValueA_(in HKEY hkey, in string valueName)
in
{
    assert(!(null is hkey));
    assert(!(null is valueName));
}
body
{
    return RegDeleteValueA(hkey, toStringz(valueName));
}

private HKEY Reg_Dup_(HKEY hkey)
in
{
    assert(!(null is hkey));
}
body
{
    /* Can't duplicate standard keys, but don't need to, so can just return */
    if(cast(uint)hkey & 0x80000000)
    {
        switch(cast(uint)hkey)
        {
            case    HKEY_CLASSES_ROOT:
            case    HKEY_CURRENT_USER:
            case    HKEY_LOCAL_MACHINE:
            case    HKEY_USERS:
            case    HKEY_PERFORMANCE_DATA:
            case    HKEY_PERFORMANCE_TEXT:
            case    HKEY_PERFORMANCE_NLSTEXT:
            case    HKEY_CURRENT_CONFIG:
            case    HKEY_DYN_DATA:
                return hkey;
            default:
                /* Do nothing */
                break;
        }
    }

    HKEY    hkeyDup;
    LONG    lRes = RegOpenKeyA(hkey, null, &hkeyDup);

    debug
    {
        if(ERROR_SUCCESS != lRes)
        {
            printf("Reg_Dup_() failed: 0x%08x 0x%08x %d\n", hkey, hkeyDup, lRes);
        }

        assert(ERROR_SUCCESS == lRes);
    }

    return (ERROR_SUCCESS == lRes) ? hkeyDup : null;
}

private LONG Reg_EnumKeyName_(  in HKEY hkey, in DWORD index, ref char [] name
                            ,   out DWORD cchName)
in
{
    assert(!(null is hkey));
    assert(!(null is name));
    assert(0 < name.length);
}
body
{
    LONG    res;

    // The Registry API lies about the lengths of a very few sub-key lengths
    // so we have to test to see if it whinges about more data, and provide
    // more if it does.
    for(;;)
    {
        cchName = name.length;

        res = RegEnumKeyExA(hkey, index, name.ptr, cchName, RESERVED, null, null, null);

        if(ERROR_MORE_DATA != res)
        {
            break;
        }
        else
        {
            // Now need to increase the size of the buffer and try again
            name.length = 2 * name.length;
        }
    }

    return res;
}


private LONG Reg_EnumValueName_(in HKEY hkey, in DWORD dwIndex, in LPSTR lpName
                            ,   ref DWORD cchName)
in
{
    assert(!(null is hkey));
}
body
{
    return RegEnumValueA(hkey, dwIndex, lpName, cchName, RESERVED, null, null, null);
}

private LONG Reg_GetNumSubKeys_(in HKEY hkey, out DWORD cSubKeys
                            ,   out DWORD cchSubKeyMaxLen)
in
{
    assert(!(null is hkey));
}
body
{
    return RegQueryInfoKeyA(hkey, null, null, RESERVED, &cSubKeys
                        ,   &cchSubKeyMaxLen, null, null, null, null, null, null);
}

private LONG Reg_GetNumValues_( in HKEY hkey, out DWORD cValues
                            ,   out DWORD cchValueMaxLen)
in
{
    assert(!(null is hkey));
}
body
{
    return RegQueryInfoKeyA(hkey, null, null, RESERVED, null, null, null
                        ,   &cValues, &cchValueMaxLen, null, null, null);
}

private LONG Reg_GetValueType_( in HKEY hkey, in string name
                            ,   out REG_VALUE_TYPE type)
in
{
    assert(!(null is hkey));
}
body
{
    DWORD   cbData  =   0;
    LONG    res     =   RegQueryValueExA(   hkey, toStringz(name), RESERVED, type
                                        ,   cast(byte*)0, cbData);

    if(ERROR_MORE_DATA == res)
    {
        res = ERROR_SUCCESS;
    }

    return res;
}

private LONG Reg_OpenKeyExA_(   in HKEY hkey, in string subKey
                            ,   in REGSAM samDesired, out HKEY hkeyResult)
in
{
    assert(!(null is hkey));
    assert(!(null is subKey));
}
body
{
    return RegOpenKeyExA(hkey, toStringz(subKey), RESERVED, compatibleRegsam(samDesired), hkeyResult);
}

private void Reg_QueryValue_(   in HKEY hkey, string name, out string value
                            ,   out REG_VALUE_TYPE type)
in
{
    assert(!(null is hkey));
}
body
{
    // See bugzilla 961 on this
    union U
    {
        uint    dw;
        ulong   qw;
    };
    U       u;
    void    *data   =   &u.qw;
    DWORD   cbData  =   U.qw.sizeof;
    LONG    res     =   RegQueryValueExA(   hkey, toStringz(name), RESERVED
                                        ,   type, data, cbData);

    if(ERROR_MORE_DATA == res)
    {
        data = (new byte[cbData]).ptr;

        res = RegQueryValueExA( hkey, toStringz(name), RESERVED, type, data
                            ,   cbData);
    }

    if(ERROR_SUCCESS != res)
    {
        throw new RegistryException("Cannot read the requested value", res);
    }
    else
    {
        switch(type)
        {
            default:
            case    REG_VALUE_TYPE.REG_BINARY:
            case    REG_VALUE_TYPE.REG_MULTI_SZ:
                throw new RegistryException("Cannot read the given value as a string");

            case    REG_VALUE_TYPE.REG_SZ:
            case    REG_VALUE_TYPE.REG_EXPAND_SZ:
                value = to!string(cast(char*)data);
                if (value.ptr == cast(char*)&u.qw)
                    value = value.idup;         // don't point into the stack
                break;
version(LittleEndian)
{
            case    REG_VALUE_TYPE.REG_DWORD_LITTLE_ENDIAN:
                value = to!string(u.dw);
                break;
            case    REG_VALUE_TYPE.REG_DWORD_BIG_ENDIAN:
                value = to!string(swap(u.dw));
                break;
}
version(BigEndian)
{
            case    REG_VALUE_TYPE.REG_DWORD_LITTLE_ENDIAN:
                value = to!string(swap(u.dw));
                break;
            case    REG_VALUE_TYPE.REG_DWORD_BIG_ENDIAN:
                value = to!string(u.dw);
                break;
}
            case    REG_VALUE_TYPE.REG_QWORD_LITTLE_ENDIAN:
                value = to!string(u.qw);
                break;
        }
    }
}

private void Reg_QueryValue_(   in HKEY hkey, in string name, out string[] value
                            ,   out REG_VALUE_TYPE type)
in
{
    assert(!(null is hkey));
}
body
{
    char[]  data    =   new char[256];
    DWORD   cbData  =   data.sizeof;
    LONG    res     =   RegQueryValueExA( hkey, toStringz(name), RESERVED, type
                                        , data.ptr, cbData);

    if(ERROR_MORE_DATA == res)
    {
        data.length = cbData;

        res = RegQueryValueExA(hkey, toStringz(name), RESERVED, type, data.ptr, cbData);
    }
    else if(ERROR_SUCCESS == res)
    {
        data.length = cbData;
    }

    if(ERROR_SUCCESS != res)
    {
        throw new RegistryException("Cannot read the requested value", res);
    }
    else
    {
        switch(type)
        {
            default:
                throw new RegistryException("Cannot read the given value as a string");

            case    REG_VALUE_TYPE.REG_MULTI_SZ:
                break;
        }
    }

    // Now need to tokenise it
    value = tokenise(cast(string)data, cast(char)0, 1, 0);
}

private void Reg_QueryValue_(   in HKEY hkey, in string name, out uint value
                            ,   out REG_VALUE_TYPE type)
in
{
    assert(!(null is hkey));
}
body
{
    DWORD   cbData  =   value.sizeof;
    LONG    res     =   RegQueryValueExA(   hkey, toStringz(name), RESERVED, type
                                        ,   &value, cbData);

    if(ERROR_SUCCESS != res)
    {
        throw new RegistryException("Cannot read the requested value", res);
    }
    else
    {
        switch(type)
        {
            default:
                throw new RegistryException("Cannot read the given value as a 32-bit integer");

version(LittleEndian)
{
            case    REG_VALUE_TYPE.REG_DWORD_LITTLE_ENDIAN:
                assert(REG_VALUE_TYPE.REG_DWORD == REG_VALUE_TYPE.REG_DWORD_LITTLE_ENDIAN);
                break;
            case    REG_VALUE_TYPE.REG_DWORD_BIG_ENDIAN:
} // version(LittleEndian)
version(BigEndian)
{
            case    REG_VALUE_TYPE.REG_DWORD_BIG_ENDIAN:
                assert(REG_VALUE_TYPE.REG_DWORD == REG_VALUE_TYPE.REG_DWORD_BIG_ENDIAN);
                break;
            case    REG_VALUE_TYPE.REG_DWORD_LITTLE_ENDIAN:
} // version(BigEndian)
                value = swap(value);
                break;
        }
    }
}

private void Reg_QueryValue_(   in HKEY hkey, in string name, out ulong value
                            ,   out REG_VALUE_TYPE type)
in
{
    assert(!(null is hkey));
}
body
{
    DWORD   cbData  =   value.sizeof;
    LONG    res     =   RegQueryValueExA(   hkey, toStringz(name), RESERVED, type
                                        ,   &value, cbData);

    if(ERROR_SUCCESS != res)
    {
        throw new RegistryException("Cannot read the requested value", res);
    }
    else
    {
        switch(type)
        {
            default:
                throw new RegistryException("Cannot read the given value as a 64-bit integer");

            case    REG_VALUE_TYPE.REG_QWORD_LITTLE_ENDIAN:
                break;
        }
    }
}

private void Reg_QueryValue_(   in HKEY hkey, in string name, out byte[] value
                            ,   out REG_VALUE_TYPE type)
in
{
    assert(!(null is hkey));
}
body
{
    byte[]  data    =   new byte[100];
    DWORD   cbData  =   data.sizeof;
    LONG    res     =   RegQueryValueExA(   hkey, toStringz(name), RESERVED, type
                                        ,   data.ptr, cbData);

    if(ERROR_MORE_DATA == res)
    {
        data.length = cbData;

        res = RegQueryValueExA(hkey, toStringz(name), RESERVED, type, data.ptr, cbData);
    }

    if(ERROR_SUCCESS != res)
    {
        throw new RegistryException("Cannot read the requested value", res);
    }
    else
    {
        switch(type)
        {
            default:
                throw new RegistryException("Cannot read the given value as a string");

            case    REG_VALUE_TYPE.REG_BINARY:
                data.length = cbData;
                value = data;
                break;
        }
    }
}

private void Reg_SetValueExA_(  in HKEY hkey, in string subKey
                            ,   in REG_VALUE_TYPE type, in LPCVOID lpData
                            ,   in DWORD cbData)
in
{
    assert(!(null is hkey));
}
body
{
    LONG    res =   RegSetValueExA( hkey, toStringz(subKey), RESERVED, type
                                ,   lpData, cbData);

    if(ERROR_SUCCESS != res)
    {
        throw new RegistryException("Value cannot be set: \"" ~ subKey ~ "\"", res);
    }
}

/* /////////////////////////////////////////////////////////////////////////////
 * Classes
 */

////////////////////////////////////////////////////////////////////////////////
// RegistryException

/// Exception class thrown by the std.windows.registry classes
///
/// \ingroup group_D_win32_reg

public class RegistryException
    : Win32Exception
{
/// \name Construction
//@{
public:
    /// \brief Creates an instance of the exception
    ///
    /// \param message The message associated with the exception
    this(string message)
    {
        super(message);
    }
    /// \brief Creates an instance of the exception, with the given
    ///
    /// \param message The message associated with the exception
    /// \param error The Win32 error number associated with the exception
    this(string message, int error)
    {
        super(message, error);
    }
//@}
}

unittest
{
    // (i) Test that we can throw and catch one by its own type
    try
    {
        string  message =   "Test 1";
        int     code    =   3;
        string  string  =   "Test 1 (3)";

        try
        {
            throw new RegistryException(message, code);
        }
        catch(RegistryException x)
        {
            assert(x.error == code);
/+
            if(string != x.toString())
            {
                printf( "UnitTest failure for RegistryException:\n"
                        "  x.message [%d;\"%.*s\"] does not equal [%d;\"%.*s\"]\n"
                    ,   x.msg.length, x.msg
                    ,   string.length, string);
            }
            assert(message == x.msg);
+/
        }
    }
    catch(Exception /* x */)
    {
        int code_flow_should_never_reach_here = 0;
        assert(code_flow_should_never_reach_here);
    }
}

////////////////////////////////////////////////////////////////////////////////
// Key

/// This class represents a registry key
///
/// \ingroup group_D_win32_reg

public class Key
{
    invariant()
    {
        assert(!(null is m_hkey));
    }

/// \name Construction
//@{
private:
    this(HKEY hkey, string name, bool created)
    in
    {
        assert(!(null is hkey));
    }
    body
    {
        m_hkey      =   hkey;
        m_name      =   name;
        m_created   =   created;
    }

    ~this()
    {
        Reg_CloseKey_(m_hkey);

        // Even though this is horried waste-of-cycles programming
        // we're doing it here so that the
        m_hkey = null;
    }
//@}

/// \name Attributes
//@{
public:
    /// The name of the key
    string name()
    {
        return m_name;
    }

/*  /// Indicates whether this key was created, rather than opened, by the client
    bool Created()
    {
        return m_created;
    }
*/

    /// The number of sub keys
    uint keyCount()
    {
        uint    cSubKeys;
        uint    cchSubKeyMaxLen;
        LONG    res =   Reg_GetNumSubKeys_(m_hkey, cSubKeys, cchSubKeyMaxLen);

        if(ERROR_SUCCESS != res)
        {
            throw new RegistryException("Number of sub-keys cannot be determined", res);
        }

        return cSubKeys;
    }

    /// An enumerable sequence of all the sub-keys of this key
    KeySequence keys()
    {
        return new KeySequence(this);
    }

    /// An enumerable sequence of the names of all the sub-keys of this key
    KeyNameSequence keyNames()
    {
        return new KeyNameSequence(this);
    }

    /// The number of values
    uint valueCount()
    {
        uint    cValues;
        uint    cchValueMaxLen;
        LONG    res =   Reg_GetNumValues_(m_hkey, cValues, cchValueMaxLen);

        if(ERROR_SUCCESS != res)
        {
            throw new RegistryException("Number of values cannot be determined", res);
        }

        return cValues;
    }

    /// An enumerable sequence of all the values of this key
    ValueSequence values()
    {
        return new ValueSequence(this);
    }

    /// An enumerable sequence of the names of all the values of this key
    ValueNameSequence valueNames()
    {
        return new ValueNameSequence(this);
    }
//@}

/// \name Methods
//@{
public:
    /// Returns the named sub-key of this key
    ///
    /// \param name The name of the subkey to create. May not be null
    /// \return The created key
    /// \note If the key cannot be created, a RegistryException is thrown.
    Key createKey(string name, REGSAM access = REGSAM.KEY_ALL_ACCESS)
    {
        if( null is name ||
            0 == name.length)
        {
            throw new RegistryException("Key name is invalid");
        }
        else
        {
            HKEY    hkey;
            DWORD   disposition;
            LONG    lRes    =   Reg_CreateKeyExA_(  m_hkey, name, 0
                                                ,   access
                                                ,   null, hkey, disposition);

            if(ERROR_SUCCESS != lRes)
            {
                throw new RegistryException("Failed to create requested key: \"" ~ name ~ "\"", lRes);
            }

            assert(!(null is hkey));

            // Potential resource leak here!!
            //
            // If the allocation of the memory for Key fails, the HKEY could be
            // lost. Hence, we catch such a failure by the finally, and release
            // the HKEY there. If the creation of
            try
            {
                Key key =   new Key(hkey, name, disposition == REG_CREATED_NEW_KEY);

                hkey = null;

                return key;
            }
            finally
            {
                if(hkey != null)
                {
                    Reg_CloseKey_(hkey);
                }
            }
        }
    }

    /// Returns the named sub-key of this key
    ///
    /// \param name The name of the subkey to aquire. If name is null (or the empty-string), then the called key is duplicated
    /// \param access The desired access; one of the REGSAM enumeration
    /// \return The aquired key.
    /// \note This function never returns null. If a key corresponding to the requested name is not found, a RegistryException is thrown
    Key getKey(string name, REGSAM access = REGSAM.KEY_READ)
    {
        if( null is name ||
            0 == name.length)
        {
            return new Key(Reg_Dup_(m_hkey), m_name, false);
        }
        else
        {
            HKEY    hkey;
            LONG    lRes    =   Reg_OpenKeyExA_(m_hkey, name, access, hkey);

            if(ERROR_SUCCESS != lRes)
            {
                throw new RegistryException("Failed to open requested key: \"" ~ name ~ "\"", lRes);
            }

            assert(!(null is hkey));

            // Potential resource leak here!!
            //
            // If the allocation of the memory for Key fails, the HKEY could be
            // lost. Hence, we catch such a failure by the finally, and release
            // the HKEY there. If the creation of
            try
            {
                Key key =   new Key(hkey, name, false);

                hkey = null;

                return key;
            }
            finally
            {
                if(hkey != null)
                {
                    Reg_CloseKey_(hkey);
                }
            }
        }
    }

    /// Deletes the named key
    ///
    /// \param name The name of the key to delete. May not be null
    void deleteKey(string name, REGSAM access = cast(REGSAM)0)
    {
        if( null is name ||
            0 == name.length)
        {
            throw new RegistryException("Key name is invalid");
        }
        else
        {
            LONG    res =   Reg_DeleteKeyA_(m_hkey, name, access);

            if(ERROR_SUCCESS != res)
            {
                throw new RegistryException("Value cannot be deleted: \"" ~ name ~ "\"", res);
            }
        }
    }

    /// Returns the named value
    ///
    /// \note if name is null (or the empty-string), then the default value is returned
    /// \return This function never returns null. If a value corresponding to the requested name is not found, a RegistryException is thrown
    Value getValue(string name)
    {
        REG_VALUE_TYPE  type;
        LONG            res =   Reg_GetValueType_(m_hkey, name, type);

        if(ERROR_SUCCESS == res)
        {
            return new Value(this, name, type);
        }
        else
        {
            throw new RegistryException("Value cannot be opened: \"" ~ name ~ "\"", res);
        }
    }

    /// Sets the named value with the given 32-bit unsigned integer value
    ///
    /// \param name The name of the value to set. If null, or the empty string, sets the default value
    /// \param value The 32-bit unsigned value to set
    /// \note If a value corresponding to the requested name is not found, a RegistryException is thrown
    void setValue(string name, uint value)
    {
        setValue(name, value, Endian.Ambient);
    }

    /// Sets the named value with the given 32-bit unsigned integer value, according to the desired byte-ordering
    ///
    /// \param name The name of the value to set. If null, or the empty string, sets the default value
    /// \param value The 32-bit unsigned value to set
    /// \param endian Can be Endian.Big or Endian.Little
    /// \note If a value corresponding to the requested name is not found, a RegistryException is thrown
    void setValue(string name, uint value, Endian endian)
    {
        REG_VALUE_TYPE  type    =   _RVT_from_Endian(endian);

        assert( type == REG_VALUE_TYPE.REG_DWORD_BIG_ENDIAN ||
                type == REG_VALUE_TYPE.REG_DWORD_LITTLE_ENDIAN);

        Reg_SetValueExA_(m_hkey, name, type, &value, value.sizeof);
    }

    /// Sets the named value with the given 64-bit unsigned integer value
    ///
    /// \param name The name of the value to set. If null, or the empty string, sets the default value
    /// \param value The 64-bit unsigned value to set
    /// \note If a value corresponding to the requested name is not found, a RegistryException is thrown
    void setValue(string name, ulong value)
    {
        Reg_SetValueExA_(m_hkey, name, REG_VALUE_TYPE.REG_QWORD, &value, value.sizeof);
    }

    /// Sets the named value with the given string value
    ///
    /// \param name The name of the value to set. If null, or the empty string, sets the default value
    /// \param value The string value to set
    /// \note If a value corresponding to the requested name is not found, a RegistryException is thrown
    void setValue(string name, string value)
    {
        setValue(name, value, false);
    }

    /// Sets the named value with the given string value
    ///
    /// \param name The name of the value to set. If null, or the empty string, sets the default value
    /// \param value The string value to set
    /// \param asEXPAND_SZ If true, the value will be stored as an expandable environment string, otherwise as a normal string
    /// \note If a value corresponding to the requested name is not found, a RegistryException is thrown
    void setValue(string name, string value, bool asEXPAND_SZ)
    {
        Reg_SetValueExA_(m_hkey, name, asEXPAND_SZ
                                            ? REG_VALUE_TYPE.REG_EXPAND_SZ
                                            : REG_VALUE_TYPE.REG_SZ, value.ptr
                        , value.length);
    }

    /// Sets the named value with the given multiple-strings value
    ///
    /// \param name The name of the value to set. If null, or the empty string, sets the default value
    /// \param value The multiple-strings value to set
    /// \note If a value corresponding to the requested name is not found, a RegistryException is thrown
    void setValue(string name, string[] value)
    {
        int total = 2;

        // Work out the length

        foreach(string s; value)
        {
            total += 1 + s.length;
        }

        // Allocate

        char[]  cs      =   new char[total];
        int     base    =   0;

        // Slice the individual strings into the new array

        foreach(string s; value)
        {
            int top = base + s.length;

            cs[base .. top] = s;
            cs[top] = 0;

            base = 1 + top;
        }

        Reg_SetValueExA_(m_hkey, name, REG_VALUE_TYPE.REG_MULTI_SZ, cs.ptr, cs.length);
    }

    /// Sets the named value with the given binary value
    ///
    /// \param name The name of the value to set. If null, or the empty string, sets the default value
    /// \param value The binary value to set
    /// \note If a value corresponding to the requested name is not found, a RegistryException is thrown
    void setValue(string name, byte[] value)
    {
        Reg_SetValueExA_(m_hkey, name, REG_VALUE_TYPE.REG_BINARY, value.ptr, value.length);
    }

    /// Deletes the named value
    ///
    /// \param name The name of the value to delete. May not be null
    /// \note If a value of the requested name is not found, a RegistryException is thrown
    void deleteValue(string name)
    {
        LONG    res =   Reg_DeleteValueA_(m_hkey, name);

        if(ERROR_SUCCESS != res)
        {
            throw new RegistryException("Value cannot be deleted: \"" ~ name ~ "\"", res);
        }
    }

    /// Flushes any changes to the key to disk
    ///
    void flush()
    {
        LONG    res =   Reg_FlushKey_(m_hkey);

        if(ERROR_SUCCESS != res)
        {
            throw new RegistryException("Key cannot be flushed", res);
        }
    }
//@}

/// \name Members
//@{
private:
    HKEY    m_hkey;
    string m_name;
    bool m_created;
//@}
}

////////////////////////////////////////////////////////////////////////////////
// Value

/// This class represents a value of a registry key
///
/// \ingroup group_D_win32_reg

public class Value
{
    invariant()
    {
        assert(!(null is m_key));
    }

private:
    this(Key key, string name, REG_VALUE_TYPE type)
    in
    {
        assert(!(key is null));
    }
    body
    {
        m_key   =   key;
        m_type  =   type;
        m_name  =   name;
    }

/// \name Attributes
//@{
public:
    /// The name of the value.
    ///
    /// \note If the value represents a default value of a key, which has no name, the returned string will be of zero length
    string name()
    {
        return m_name;
    }

    /// The type of value
    REG_VALUE_TYPE type()
    {
        return m_type;
    }

    /// Obtains the current value of the value as a string.
    ///
    /// \return The contents of the value
    /// \note If the value's type is REG_EXPAND_SZ the returned value is <b>not</b> expanded; Value_EXPAND_SZ() should be called
    /// \note Throws a RegistryException if the type of the value is not REG_SZ, REG_EXPAND_SZ, REG_DWORD(_*) or REG_QWORD(_*):
    string value_SZ()
    {
        REG_VALUE_TYPE  type;
        string          value;

        Reg_QueryValue_(m_key.m_hkey, m_name, value, type);

        if(type != m_type)
        {
            throw new RegistryException("Value type has been changed since the value was acquired");
        }

        return value;
    }

    /// Obtains the current value as a string, within which any environment
    /// variables have undergone expansion
    ///
    /// \return The contents of the value
    /// \note This function works with the same value-types as Value_SZ().
    string value_EXPAND_SZ()
    {
        string  value   =   value_SZ;

/+
        value = expand_environment_strings(value);

        return value;
 +/
        // ExpandEnvironemntStrings():
        //      http://msdn2.microsoft.com/en-us/library/ms724265.aspx
        LPCSTR  lpSrc       =   toStringz(value);
        DWORD   cchRequired =   ExpandEnvironmentStringsA(lpSrc, null, 0);
        char[]  newValue    =   new char[cchRequired];

        if(!ExpandEnvironmentStringsA(lpSrc, newValue.ptr, newValue.length))
        {
            throw new Win32Exception("Failed to expand environment variables");
        }

        return to!string(newValue.ptr); // remove trailing 0
    }

    /// Obtains the current value as an array of strings
    ///
    /// \return The contents of the value
    /// \note Throws a RegistryException if the type of the value is not REG_MULTI_SZ
    string[] value_MULTI_SZ()
    {
        REG_VALUE_TYPE  type;
        string[]        value;

        Reg_QueryValue_(m_key.m_hkey, m_name, value, type);

        if(type != m_type)
        {
            throw new RegistryException("Value type has been changed since the value was acquired");
        }

        return value;
    }

    /// Obtains the current value as a 32-bit unsigned integer, ordered correctly according to the current architecture
    ///
    /// \return The contents of the value
    /// \note An exception is thrown for all types other than REG_DWORD, REG_DWORD_LITTLE_ENDIAN and REG_DWORD_BIG_ENDIAN.
    uint value_DWORD()
    {
        REG_VALUE_TYPE  type;
        uint            value;

        Reg_QueryValue_(m_key.m_hkey, m_name, value, type);

        if(type != m_type)
        {
            throw new RegistryException("Value type has been changed since the value was acquired");
        }

        return value;
    }

    deprecated uint value_DWORD_LITTLEENDIAN()
    {
        return value_DWORD();
    }

    deprecated uint value_DWORD_BIGENDIAN()
    {
        return value_DWORD();
    }

    /// Obtains the value as a 64-bit unsigned integer, ordered correctly according to the current architecture
    ///
    /// \return The contents of the value
    /// \note Throws a RegistryException if the type of the value is not REG_QWORD
    ulong value_QWORD()
    {
        REG_VALUE_TYPE  type;
        ulong           value;

        Reg_QueryValue_(m_key.m_hkey, m_name, value, type);

        if(type != m_type)
        {
            throw new RegistryException("Value type has been changed since the value was acquired");
        }

        return value;
    }

    deprecated ulong value_QWORD_LITTLEENDIAN()
    {
        return value_QWORD();
    }

    /// Obtains the value as a binary blob
    ///
    /// \return The contents of the value
    /// \note Throws a RegistryException if the type of the value is not REG_BINARY
    byte[]  value_BINARY()
    {
        REG_VALUE_TYPE  type;
        byte[]          value;

        Reg_QueryValue_(m_key.m_hkey, m_name, value, type);

        if(type != m_type)
        {
            throw new RegistryException("Value type has been changed since the value was acquired");
        }

        return value;
    }
//@}

/// \name Members
//@{
private:
    Key             m_key;
    REG_VALUE_TYPE  m_type;
    string         m_name;
//@}
}

////////////////////////////////////////////////////////////////////////////////
// Registry

/// Represents the local system registry.
///
/// \ingroup group_D_win32_reg

public class Registry
{
private:
    shared static this()
    {
        sm_keyClassesRoot       = new Key(  Reg_Dup_(HKEY_CLASSES_ROOT)
                                        ,   "HKEY_CLASSES_ROOT", false);
        sm_keyCurrentUser       = new Key(  Reg_Dup_(HKEY_CURRENT_USER)
                                        ,   "HKEY_CURRENT_USER", false);
        sm_keyLocalMachine      = new Key(  Reg_Dup_(HKEY_LOCAL_MACHINE)
                                        ,   "HKEY_LOCAL_MACHINE", false);
        sm_keyUsers             = new Key(  Reg_Dup_(HKEY_USERS)
                                        ,   "HKEY_USERS", false);
        sm_keyPerformanceData   = new Key(  Reg_Dup_(HKEY_PERFORMANCE_DATA)
                                        ,   "HKEY_PERFORMANCE_DATA", false);
        sm_keyCurrentConfig     = new Key(  Reg_Dup_(HKEY_CURRENT_CONFIG)
                                        ,   "HKEY_CURRENT_CONFIG", false);
        sm_keyDynData           = new Key(  Reg_Dup_(HKEY_DYN_DATA)
                                        ,   "HKEY_DYN_DATA", false);
    }

private:
    this() {  }

/// \name Hives
//@{
public:
    /// Returns the root key for the HKEY_CLASSES_ROOT hive
    static Key  classesRoot()       {   return sm_keyClassesRoot;       }
    /// Returns the root key for the HKEY_CURRENT_USER hive
    static Key  currentUser()       {   return sm_keyCurrentUser;       }
    /// Returns the root key for the HKEY_LOCAL_MACHINE hive
    static Key  localMachine()      {   return sm_keyLocalMachine;      }
    /// Returns the root key for the HKEY_USERS hive
    static Key  users()             {   return sm_keyUsers;             }
    /// Returns the root key for the HKEY_PERFORMANCE_DATA hive
    static Key  performanceData()   {   return sm_keyPerformanceData;   }
    /// Returns the root key for the HKEY_CURRENT_CONFIG hive
    static Key  currentConfig()     {   return sm_keyCurrentConfig;     }
    /// Returns the root key for the HKEY_DYN_DATA hive
    static Key  dynData()           {   return sm_keyDynData;           }
//@}

private:
    __gshared Key  sm_keyClassesRoot;
    __gshared Key  sm_keyCurrentUser;
    __gshared Key  sm_keyLocalMachine;
    __gshared Key  sm_keyUsers;
    __gshared Key  sm_keyPerformanceData;
    __gshared Key  sm_keyCurrentConfig;
    __gshared Key  sm_keyDynData;
}

////////////////////////////////////////////////////////////////////////////////
// KeyNameSequence

/// An enumerable sequence representing the names of the sub-keys of a registry Key
///
/// It would be used as follows:
///
/// <code>&nbsp;&nbsp;Key&nbsp;key&nbsp;=&nbsp;. . .</code>
/// <br>
/// <code></code>
/// <br>
/// <code>&nbsp;&nbsp;foreach(char[] kName; key.SubKeys)</code>
/// <br>
/// <code>&nbsp;&nbsp;{</code>
/// <br>
/// <code>&nbsp;&nbsp;&nbsp;&nbsp;process_Key(kName);</code>
/// <br>
/// <code>&nbsp;&nbsp;}</code>
/// <br>
/// <br>
///
/// \ingroup group_D_win32_reg

public class KeyNameSequence
{
    invariant()
    {
        assert(!(null is m_key));
    }

/// Construction
private:
    this(Key key)
    {
        m_key = key;
    }

/// \name Attributes
///@{
public:
    /// The number of keys
    uint count()
    {
        return m_key.keyCount();
    }

    /// The name of the key at the given index
    ///
    /// \param index The 0-based index of the key to retrieve
    /// \return The name of the key corresponding to the given index
    /// \note Throws a RegistryException if no corresponding key is retrieved
    string getKeyName(uint index)
    {
        DWORD   cSubKeys;
        DWORD   cchSubKeyMaxLen;
        HKEY    hkey    =   m_key.m_hkey;
        LONG    res     =   Reg_GetNumSubKeys_(hkey, cSubKeys, cchSubKeyMaxLen);
        char[]  sName   =   new char[1 + cchSubKeyMaxLen];
        DWORD   cchName;

        assert(ERROR_SUCCESS == res);

        res = Reg_EnumKeyName_(hkey, index, sName, cchName);

        assert(ERROR_MORE_DATA != res);

        if(ERROR_SUCCESS != res)
        {
            throw new RegistryException("Invalid key", res);
        }

        return cast(string)sName[0 .. cchName];
    }

    /// The name of the key at the given index
    ///
    /// \param index The 0-based index of the key to retrieve
    /// \return The name of the key corresponding to the given index
    /// \note Throws a RegistryException if no corresponding key is retrieved
    string opIndex(uint index)
    {
        return getKeyName(index);
    }
///@}

public:
    int opApply(scope int delegate(ref string name) dg)
    {
        int     result  =   0;
        HKEY    hkey    =   m_key.m_hkey;
        DWORD   cSubKeys;
        DWORD   cchSubKeyMaxLen;
        LONG    res     =   Reg_GetNumSubKeys_(hkey, cSubKeys, cchSubKeyMaxLen);
        char[]  sName   =   new char[1 + cchSubKeyMaxLen];

        assert(ERROR_SUCCESS == res);

        for(DWORD index = 0; 0 == result; ++index)
        {
            DWORD   cchName;

            res =   Reg_EnumKeyName_(hkey, index, sName, cchName);
            assert(ERROR_MORE_DATA != res);

            if(ERROR_NO_MORE_ITEMS == res)
            {
                // Enumeration complete

                break;
            }
            else if(ERROR_SUCCESS == res)
            {
                string name = cast(string)sName[0 .. cchName];

                result = dg(name);
            }
            else
            {
                throw new RegistryException("Key name enumeration incomplete", res);
            }
        }

        return result;
    }

/// Members
private:
    Key m_key;
}


////////////////////////////////////////////////////////////////////////////////
// KeySequence

/// An enumerable sequence representing the sub-keys of a registry Key
///
/// It would be used as follows:
///
/// <code>&nbsp;&nbsp;Key&nbsp;key&nbsp;=&nbsp;. . .</code>
/// <br>
/// <code></code>
/// <br>
/// <code>&nbsp;&nbsp;foreach(Key k; key.SubKeys)</code>
/// <br>
/// <code>&nbsp;&nbsp;{</code>
/// <br>
/// <code>&nbsp;&nbsp;&nbsp;&nbsp;process_Key(k);</code>
/// <br>
/// <code>&nbsp;&nbsp;}</code>
/// <br>
/// <br>
///
/// \ingroup group_D_win32_reg

public class KeySequence
{
    invariant()
    {
        assert(!(null is m_key));
    }

/// Construction
private:
    this(Key key)
    {
        m_key = key;
    }

/// \name Attributes
///@{
public:
    /// The number of keys
    uint count()
    {
        return m_key.keyCount();
    }

    /// The key at the given index
    ///
    /// \param index The 0-based index of the key to retrieve
    /// \return The key corresponding to the given index
    /// \note Throws a RegistryException if no corresponding key is retrieved
    Key getKey(uint index)
    {
        DWORD   cSubKeys;
        DWORD   cchSubKeyMaxLen;
        HKEY    hkey    =   m_key.m_hkey;
        LONG    res     =   Reg_GetNumSubKeys_(hkey, cSubKeys, cchSubKeyMaxLen);
        char[]  sName   =   new char[1 + cchSubKeyMaxLen];
        DWORD   cchName;

        assert(ERROR_SUCCESS == res);

        res =   Reg_EnumKeyName_(hkey, index, sName, cchName);

        assert(ERROR_MORE_DATA != res);

        if(ERROR_SUCCESS != res)
        {
            throw new RegistryException("Invalid key", res);
        }

        return m_key.getKey(cast(string)sName[0 .. cchName]);
    }

    /// The key at the given index
    ///
    /// \param index The 0-based index of the key to retrieve
    /// \return The key corresponding to the given index
    /// \note Throws a RegistryException if no corresponding key is retrieved
    Key opIndex(uint index)
    {
        return getKey(index);
    }
///@}

public:
    int opApply(scope int delegate(ref Key key) dg)
    {
        int         result  =   0;
        HKEY        hkey    =   m_key.m_hkey;
        DWORD       cSubKeys;
        DWORD       cchSubKeyMaxLen;
        LONG        res     =   Reg_GetNumSubKeys_(hkey, cSubKeys, cchSubKeyMaxLen);
        char[]      sName   =   new char[1 + cchSubKeyMaxLen];

        assert(ERROR_SUCCESS == res);

        for(DWORD index = 0; 0 == result; ++index)
        {
            DWORD   cchName;

            res     =   Reg_EnumKeyName_(hkey, index, sName, cchName);
            assert(ERROR_MORE_DATA != res);

            if(ERROR_NO_MORE_ITEMS == res)
            {
                // Enumeration complete

                break;
            }
            else if(ERROR_SUCCESS == res)
            {
                try
                {
                    Key key =   m_key.getKey(sName[0 .. cchName].idup);

                    result = dg(key);
                }
                catch(RegistryException x)
                {
                    // Skip inaccessible keys; they are
                    // accessible via the KeyNameSequence
                    if(x.error == ERROR_ACCESS_DENIED)
                    {
                        continue;
                    }

                    throw x;
                }
            }
            else
            {
                throw new RegistryException("Key enumeration incomplete", res);
            }
        }

        return result;
    }

/// Members
private:
    Key m_key;
}

////////////////////////////////////////////////////////////////////////////////
// ValueNameSequence

/// An enumerable sequence representing the names of the values of a registry Key
///
/// It would be used as follows:
///
/// <code>&nbsp;&nbsp;Key&nbsp;key&nbsp;=&nbsp;. . .</code>
/// <br>
/// <code></code>
/// <br>
/// <code>&nbsp;&nbsp;foreach(char[] vName; key.Values)</code>
/// <br>
/// <code>&nbsp;&nbsp;{</code>
/// <br>
/// <code>&nbsp;&nbsp;&nbsp;&nbsp;process_Value(vName);</code>
/// <br>
/// <code>&nbsp;&nbsp;}</code>
/// <br>
/// <br>
///
/// \ingroup group_D_win32_reg

public class ValueNameSequence
{
    invariant()
    {
        assert(!(null is m_key));
    }

/// Construction
private:
    this(Key key)
    {
        m_key = key;
    }

/// \name Attributes
///@{
public:
    /// The number of values
    uint count()
    {
        return m_key.valueCount();
    }

    /// The name of the value at the given index
    ///
    /// \param index The 0-based index of the value to retrieve
    /// \return The name of the value corresponding to the given index
    /// \note Throws a RegistryException if no corresponding value is retrieved
    string getValueName(uint index)
    {
        DWORD   cValues;
        DWORD   cchValueMaxLen;
        HKEY    hkey    =   m_key.m_hkey;
        LONG    res     =   Reg_GetNumValues_(hkey, cValues, cchValueMaxLen);
        char[]  sName   =   new char[1 + cchValueMaxLen];
        DWORD   cchName =   1 + cchValueMaxLen;

        assert(ERROR_SUCCESS == res);

        res = Reg_EnumValueName_(hkey, index, sName.ptr, cchName);

        if(ERROR_SUCCESS != res)
        {
            throw new RegistryException("Invalid value", res);
        }

        return cast(string)sName[0 .. cchName];
    }

    /// The name of the value at the given index
    ///
    /// \param index The 0-based index of the value to retrieve
    /// \return The name of the value corresponding to the given index
    /// \note Throws a RegistryException if no corresponding value is retrieved
    string opIndex(uint index)
    {
        return getValueName(index);
    }
///@}

public:
    int opApply(scope int delegate(ref string name) dg)
    {
        int     result  =   0;
        HKEY    hkey    =   m_key.m_hkey;
        DWORD   cValues;
        DWORD   cchValueMaxLen;
        LONG    res     =   Reg_GetNumValues_(hkey, cValues, cchValueMaxLen);
        char[]  sName   =   new char[1 + cchValueMaxLen];

        assert(ERROR_SUCCESS == res);

        for(DWORD index = 0; 0 == result; ++index)
        {
            DWORD   cchName =   1 + cchValueMaxLen;

            res = Reg_EnumValueName_(hkey, index, sName.ptr, cchName);
            if(ERROR_NO_MORE_ITEMS == res)
            {
                // Enumeration complete
                break;
            }
            else if(ERROR_SUCCESS == res)
            {
                string name = cast(string)sName[0 .. cchName];

                result = dg(name);
            }
            else
            {
                throw new RegistryException("Value name enumeration incomplete", res);
            }
        }

        return result;
    }

/// Members
private:
    Key m_key;
}

////////////////////////////////////////////////////////////////////////////////
// ValueSequence

/// An enumerable sequence representing the values of a registry Key
///
/// It would be used as follows:
///
/// <code>&nbsp;&nbsp;Key&nbsp;key&nbsp;=&nbsp;. . .</code>
/// <br>
/// <code></code>
/// <br>
/// <code>&nbsp;&nbsp;foreach(Value v; key.Values)</code>
/// <br>
/// <code>&nbsp;&nbsp;{</code>
/// <br>
/// <code>&nbsp;&nbsp;&nbsp;&nbsp;process_Value(v);</code>
/// <br>
/// <code>&nbsp;&nbsp;}</code>
/// <br>
/// <br>
///
/// \ingroup group_D_win32_reg

public class ValueSequence
{
    invariant()
    {
        assert(!(null is m_key));
    }

/// Construction
private:
    this(Key key)
    {
        m_key = key;
    }

/// \name Attributes
///@{
public:
    /// The number of values
    uint count()
    {
        return m_key.valueCount();
    }

    /// The value at the given index
    ///
    /// \param index The 0-based index of the value to retrieve
    /// \return The value corresponding to the given index
    /// \note Throws a RegistryException if no corresponding value is retrieved
    Value getValue(uint index)
    {
        DWORD   cValues;
        DWORD   cchValueMaxLen;
        HKEY    hkey    =   m_key.m_hkey;
        LONG    res     =   Reg_GetNumValues_(hkey, cValues, cchValueMaxLen);
        char[]  sName   =   new char[1 + cchValueMaxLen];
        DWORD   cchName =   1 + cchValueMaxLen;

        assert(ERROR_SUCCESS == res);

        res     =   Reg_EnumValueName_(hkey, index, sName.ptr, cchName);

        if(ERROR_SUCCESS != res)
        {
            throw new RegistryException("Invalid value", res);
        }

        return m_key.getValue(cast(string)sName[0 .. cchName]);
    }

    /// The value at the given index
    ///
    /// \param index The 0-based index of the value to retrieve
    /// \return The value corresponding to the given index
    /// \note Throws a RegistryException if no corresponding value is retrieved
    Value opIndex(uint index)
    {
        return getValue(index);
    }
///@}

public:
    int opApply(scope int delegate(ref Value value) dg)
    {
        int     result  =   0;
        HKEY    hkey    =   m_key.m_hkey;
        DWORD   cValues;
        DWORD   cchValueMaxLen;
        LONG    res     =   Reg_GetNumValues_(hkey, cValues, cchValueMaxLen);
        char[]  sName   =   new char[1 + cchValueMaxLen];

        assert(ERROR_SUCCESS == res);

        for(DWORD index = 0; 0 == result; ++index)
        {
            DWORD   cchName =   1 + cchValueMaxLen;

            res = Reg_EnumValueName_(hkey, index, sName.ptr, cchName);
            if(ERROR_NO_MORE_ITEMS == res)
            {
                // Enumeration complete
                break;
            }
            else if(ERROR_SUCCESS == res)
            {
                Value value = m_key.getValue(cast(string)sName[0 .. cchName]);

                result = dg(value);
            }
            else
            {
                throw new RegistryException("Value enumeration incomplete", res);
            }
        }

        return result;
    }

/// Members
private:
    Key m_key;
}

/* ////////////////////////////////////////////////////////////////////////// */

unittest
{
    Key HKCR    =   Registry.classesRoot;
    Key CLSID   =   HKCR.getKey("CLSID");

//  foreach(Key key; CLSID.keys) // Still cannot use a property as a freachable quantity without calling the prop function
    foreach(Key key; CLSID.keys())
    {
//      foreach(Value val; key.Values) // Still cannot use a property as a freachable quantity without calling the prop function
        foreach(Value val; key.values())
        {
        }
    }
}

/* ////////////////////////////////////////////////////////////////////////// */<|MERGE_RESOLUTION|>--- conflicted
+++ resolved
@@ -300,15 +300,9 @@
                         ,   in REGSAM samDesired
                         ,   in LPSECURITY_ATTRIBUTES lpsa
                         ,   out HKEY hkeyResult, out DWORD disposition);
-<<<<<<< HEAD
-    LONG    RegDeleteKeyA(in HKEY hkey, in LPCSTR lpSubKey);
     LONG    function(in HKEY hkey, in LPCSTR lpSubKey
                         ,   in REGSAM samDesired, in Reserved) RegDeleteKeyExA;
     
-    LONG    RegDeleteValueA(in HKEY hkey, in LPCSTR lpValueName);
-    LONG    RegOpenKeyA(in HKEY hkey, in LPCSTR lpSubKey, out HKEY hkeyResult);
-=======
->>>>>>> 1b5f6c9f
     LONG    RegOpenKeyExA(  in HKEY hkey, in LPCSTR lpSubKey, in Reserved
                         ,   in REGSAM samDesired, out HKEY hkeyResult);
     LONG    RegQueryValueExA(   in HKEY hkey, in LPCSTR lpValueName, in Reserved
